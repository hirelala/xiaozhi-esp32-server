# 服务器基础配置(Basic server configuration)
server:
  # 服务器监听地址和端口(Server listening address and port)
  ip: 0.0.0.0
  port: 8000
  # 认证配置
  auth:
    enabled: true  # 是否启用认证
    tokens:
      - token: "test-token" # 设备1的token 
        name: "xiaozhi-default"  # 设备1标识
      - token: "your-token"  # 设备2的token 
        name: "your-device-name" # 设备2标识
    # 可选:设备白名单
    #allowed_devices:
    #  - "24:0A:C4:1D:3B:F0"  # MAC地址列表

xiaozhi:
  type: hello
  version: 1
  transport: websocket
  audio_params:
    format: opus
    sample_rate: 16000
    channels: 1
    frame_duration: 60
prompt: |
  你是一个叫小智/小志的台湾女孩，说话机车，声音好听，习惯简短表达，爱用网络梗。
  请注意，要像一个人一样说话，请不要回复表情符号、代码、和xml标签。
  当前时间是:{date_time}，现在我正在和你进行语音聊天，我们开始吧。
# 使用完声音文件后删除文件(Delete the sound file when you are done using it)
delete_audio: true

# 具体处理时选择的模块(The module selected for specific processing)
selected_module:
  ASR: FunASR
  VAD: SileroVAD
  # 将根据配置名称对应的type调用实际的LLM适配器
  LLM: ChatGLMLLM
  # TTS将根据配置名称对应的type调用实际的TTS适配器
  TTS: EdgeTTS

ASR:
  FunASR:
    model_dir: models/SenseVoiceSmall
    output_dir: tmp/

VAD:
  SileroVAD:
    threshold: 0.5
    model_dir: models/snakers4_silero-vad
    min_silence_duration_ms: 700  # 如果说话停顿比较长，可以把这个值设置大一些

LLM:
  # 当前支持的type为openai、dify、ollama，可自行适配
  AliLLM:
    # 定义LLM API类型
    type: openai
    # 可在这里找到你的 api_key https://bailian.console.aliyun.com/?apiKey=1#/api-key
    base_url: https://dashscope.aliyuncs.com/compatible-mode/v1
    model_name: qwen-turbo
    api_key: 你的deepseek api key
  DeepSeekLLM:
    # 定义LLM API类型
    type: openai
    # 可在这里找到你的api key https://platform.deepseek.com/
    model_name: deepseek-chat
    url: https://api.deepseek.com
    api_key: 你的deepseek api key
  ChatGLMLLM:
    # 定义LLM API类型
    type: openai
    # glm-4-flash 是免费的，但是还是需要注册填写api_key的
    # 可在这里找到你的api key https://bigmodel.cn/usercenter/proj-mgmt/apikeys
    model_name: glm-4-flash
    url: https://open.bigmodel.cn/api/paas/v4/
<<<<<<< HEAD
    api_key: 你的ChatGLMLLM api key
=======
    api_key: 你的bigmodel api key
  OllamaLLM:
    # 定义LLM API类型
    type: ollama
    model_name: qwen2.5 #  使用的模型名称，需要预先使用ollama pull下载
    base_url: http://localhost:11434  # Ollama服务地址
>>>>>>> c33a6cbb
  DifyLLM:
    # 定义LLM API类型
    type: dify
    # 建议使用本地部署的dify接口，国内部分区域访问dify公有云接口可能会受限
    # 如果使用DifyLLM，配置文件里prompt(提示词)是无效的，需要在dify控制台设置提示词
    base_url: https://api.dify.cn/v1
    api_key: 你的DifyLLM api key
TTS:
  # 当前支持的type为edge、doubao，可自行适配
  EdgeTTS:
    # 定义TTS API类型
    type: edge
    voice: zh-CN-XiaoxiaoNeural
    output_file: tmp/
  DoubaoTTS:
    # 定义TTS API类型
    type: doubao
    # 火山引擎语音合成服务，需要先在火山引擎控制台创建应用并获取appid和access_token
    # 山引擎语音一定要购买花钱，起步价30元，就有100并发了。如果用免费的只有2个并发，会经常报tts错误
    # 购买服务后，购买免费的音色后，可能要等半小时左右，才能使用。
    # 地址：https://console.volcengine.com/speech/service/8
    voice: BV001_streaming
    output_file: tmp/
    appid: 你的火山引擎语音合成服务appid
    access_token: 你的火山引擎语音合成服务access_token
    cluster: volcano_tts<|MERGE_RESOLUTION|>--- conflicted
+++ resolved
@@ -74,16 +74,12 @@
     # 可在这里找到你的api key https://bigmodel.cn/usercenter/proj-mgmt/apikeys
     model_name: glm-4-flash
     url: https://open.bigmodel.cn/api/paas/v4/
-<<<<<<< HEAD
     api_key: 你的ChatGLMLLM api key
-=======
-    api_key: 你的bigmodel api key
   OllamaLLM:
     # 定义LLM API类型
     type: ollama
     model_name: qwen2.5 #  使用的模型名称，需要预先使用ollama pull下载
     base_url: http://localhost:11434  # Ollama服务地址
->>>>>>> c33a6cbb
   DifyLLM:
     # 定义LLM API类型
     type: dify

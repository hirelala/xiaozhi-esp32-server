import os
import uuid
import json
import hmac
import hashlib
import base64
import requests
from datetime import datetime

from pydub import AudioSegment

from core.providers.tts.base import TTSProviderBase

import http.client
import urllib.parse
import time
import uuid
from urllib import parse

from core.providers.tts.dto.dto import TTSMessageDTO, MsgType, SentenceType


class AccessToken:
    @staticmethod
    def _encode_text(text):
        encoded_text = parse.quote_plus(text)
        return encoded_text.replace('+', '%20').replace('*', '%2A').replace('%7E', '~')
    
    @staticmethod
    def _encode_dict(dic):
        keys = dic.keys()
        dic_sorted = [(key, dic[key]) for key in sorted(keys)]
        encoded_text = parse.urlencode(dic_sorted)
        return encoded_text.replace('+', '%20').replace('*', '%2A').replace('%7E', '~')
    
    @staticmethod
    def create_token(access_key_id, access_key_secret):
        parameters = {'AccessKeyId': access_key_id,
                      'Action': 'CreateToken',
                      'Format': 'JSON',
                      'RegionId': 'cn-shanghai',
                      'SignatureMethod': 'HMAC-SHA1',
                      'SignatureNonce': str(uuid.uuid1()),
                      'SignatureVersion': '1.0',
                      'Timestamp': time.strftime("%Y-%m-%dT%H:%M:%SZ", time.gmtime()),
                      'Version': '2019-02-28'}
        # 构造规范化的请求字符串
        query_string = AccessToken._encode_dict(parameters)
        # print('规范化的请求字符串: %s' % query_string)
        # 构造待签名字符串
        string_to_sign = 'GET' + '&' + AccessToken._encode_text('/') + '&' + AccessToken._encode_text(query_string)
        # print('待签名的字符串: %s' % string_to_sign)
        # 计算签名
        secreted_string = hmac.new(bytes(access_key_secret + '&', encoding='utf-8'),
                                   bytes(string_to_sign, encoding='utf-8'),
                                   hashlib.sha1).digest()
        signature = base64.b64encode(secreted_string)
        # print('签名: %s' % signature)
        # 进行URL编码
        signature = AccessToken._encode_text(signature)
        # print('URL编码后的签名: %s' % signature)
        # 调用服务
        full_url = 'http://nls-meta.cn-shanghai.aliyuncs.com/?Signature=%s&%s' % (signature, query_string)
        # print('url: %s' % full_url)
        # 提交HTTP GET请求
        response = requests.get(full_url)
        if response.ok:
            root_obj = response.json()
            key = 'Token'
            if key in root_obj:
                token = root_obj[key]['Id']
                expire_time = root_obj[key]['ExpireTime']
                return token, expire_time
        # print(response.text)
        return None, None


class TTSProvider(TTSProviderBase):


    def __init__(self, config, delete_audio_file):
        super().__init__(config, delete_audio_file)
        
        # 新增空值判断逻辑
        self.access_key_id = config.get("access_key_id")
        self.access_key_secret = config.get("access_key_secret")

        self.appkey = config.get("appkey")
        self.format = config.get("format", "wav")
        self.sample_rate = config.get("sample_rate", 16000)
        self.voice = config.get("voice", "xiaoyun")
        self.volume = config.get("volume", 50)
        self.speech_rate = config.get("speech_rate", 0)
        self.pitch_rate = config.get("pitch_rate", 0)
        self.host = config.get("host", "nls-gateway-cn-shanghai.aliyuncs.com")
        self.api_url = f"https://{self.host}/stream/v1/tts"
        self.header = {
            "Content-Type": "application/json"
        }

        if self.access_key_id and self.access_key_secret:
            # 使用密钥对生成临时token
            self._refresh_token()
        else:
            # 直接使用预生成的长期token
            self.token = config.get("token")
            self.expire_time = None

  
    def _refresh_token(self):
        """刷新Token并记录过期时间"""
        if self.access_key_id and self.access_key_secret:
            self.token, expire_time_str = AccessToken.create_token(
                self.access_key_id, 
                self.access_key_secret
            )
            if not expire_time_str:
                raise ValueError("无法获取有效的Token过期时间")

            try:
                #统一转换为字符串处理
                expire_str = str(expire_time_str).strip()

                if expire_str.isdigit():
                    expire_time = datetime.fromtimestamp(int(expire_str))
                else:
                    expire_time = datetime.strptime(
                        expire_str, 
                        "%Y-%m-%dT%H:%M:%SZ"
                    )
                self.expire_time = expire_time.timestamp() - 60
            except Exception as e:
                raise ValueError(f"无效的过期时间格式: {expire_str}") from e
        
        else:
            self.expire_time = None
            
        if not self.token:
            raise ValueError("无法获取有效的访问Token")

    def _is_token_expired(self):
        """检查Token是否过期"""
        if not self.expire_time:
            return False  # 长期Token不过期
        # 新增调试日志
        # current_time = time.time()
        # remaining = self.expire_time - current_time
        # print(f"Token过期检查: 当前时间 {datetime.fromtimestamp(current_time)} | "
        #              f"过期时间 {datetime.fromtimestamp(self.expire_time)} | "
        #              f"剩余 {remaining:.2f}秒")
        return time.time() > self.expire_time
    def generate_filename(self, extension=".wav"):
        return os.path.join(self.output_file, f"tts-{__name__}{datetime.now().date()}@{uuid.uuid4().hex}{extension}")

<<<<<<< HEAD
    async def text_to_speak(self, u_id, text, is_last_text=False, is_first_text=False):
=======
    async def text_to_speak(self, text, output_file):
        if self._is_token_expired():
            logger.warning("Token已过期，正在自动刷新...")
            self._refresh_token()
>>>>>>> 7c389a06
        request_json = {
            "appkey": self.appkey,
            "token": self.token,
            "text": text,
            "format": self.format,
            "sample_rate": self.sample_rate,
            "voice": self.voice,
            "volume": self.volume,
            "speech_rate": self.speech_rate,
            "pitch_rate": self.pitch_rate
        }

<<<<<<< HEAD
        print(self.api_url, json.dumps(request_json, ensure_ascii=False))
        tmp_file = self.generate_filename()
=======
        # print(self.api_url, json.dumps(request_json, ensure_ascii=False))
>>>>>>> 7c389a06
        try:
            resp = requests.post(self.api_url, json.dumps(request_json), headers=self.header)
            if resp.status_code == 401:  # Token过期特殊处理
                self._refresh_token()
                resp = requests.post(self.api_url, json.dumps(request_json), headers=self.header)
            # 检查返回请求数据的mime类型是否是audio/***，是则保存到指定路径下；返回的是binary格式的
            if resp.headers['Content-Type'].startswith('audio/'):
                with open(tmp_file, 'wb') as f:
                    f.write(resp.content)
            else:
                raise Exception(f"{__name__} status_code: {resp.status_code} response: {resp.content}")
            # 使用 pydub 读取临时文件
            audio = AudioSegment.from_file(tmp_file, format="wav")
            audio = audio.set_channels(1).set_frame_rate(16000)
            opus_datas = self.wav_to_opus_data_audio_raw(audio.raw_data)
            yield TTSMessageDTO(u_id=u_id, msg_type=MsgType.TTS_TEXT_RESPONSE, content=opus_datas,
                                tts_finish_text=text, sentence_type=SentenceType.SENTENCE_START)
            # 用完后删除临时文件
            try:
                os.remove(tmp_file)
            except FileNotFoundError:
                # 若文件不存在，忽略该异常
                pass
        except Exception as e:
            raise Exception(f"{__name__} error: {e}")<|MERGE_RESOLUTION|>--- conflicted
+++ resolved
@@ -24,142 +24,110 @@
     @staticmethod
     def _encode_text(text):
         encoded_text = parse.quote_plus(text)
-        return encoded_text.replace('+', '%20').replace('*', '%2A').replace('%7E', '~')
-    
+        return encoded_text.replace("+", "%20").replace("*", "%2A").replace("%7E", "~")
+
     @staticmethod
     def _encode_dict(dic):
         keys = dic.keys()
         dic_sorted = [(key, dic[key]) for key in sorted(keys)]
         encoded_text = parse.urlencode(dic_sorted)
-        return encoded_text.replace('+', '%20').replace('*', '%2A').replace('%7E', '~')
-    
+        return encoded_text.replace("+", "%20").replace("*", "%2A").replace("%7E", "~")
+
     @staticmethod
     def create_token(access_key_id, access_key_secret):
-        parameters = {'AccessKeyId': access_key_id,
-                      'Action': 'CreateToken',
-                      'Format': 'JSON',
-                      'RegionId': 'cn-shanghai',
-                      'SignatureMethod': 'HMAC-SHA1',
-                      'SignatureNonce': str(uuid.uuid1()),
-                      'SignatureVersion': '1.0',
-                      'Timestamp': time.strftime("%Y-%m-%dT%H:%M:%SZ", time.gmtime()),
-                      'Version': '2019-02-28'}
+        parameters = {
+            "AccessKeyId": access_key_id,
+            "Action": "CreateToken",
+            "Format": "JSON",
+            "RegionId": "cn-shanghai",
+            "SignatureMethod": "HMAC-SHA1",
+            "SignatureNonce": str(uuid.uuid1()),
+            "SignatureVersion": "1.0",
+            "Timestamp": time.strftime("%Y-%m-%dT%H:%M:%SZ", time.gmtime()),
+            "Version": "2019-02-28",
+        }
         # 构造规范化的请求字符串
         query_string = AccessToken._encode_dict(parameters)
-        # print('规范化的请求字符串: %s' % query_string)
+        print("规范化的请求字符串: %s" % query_string)
         # 构造待签名字符串
-        string_to_sign = 'GET' + '&' + AccessToken._encode_text('/') + '&' + AccessToken._encode_text(query_string)
-        # print('待签名的字符串: %s' % string_to_sign)
+        string_to_sign = (
+            "GET"
+            + "&"
+            + AccessToken._encode_text("/")
+            + "&"
+            + AccessToken._encode_text(query_string)
+        )
+        print("待签名的字符串: %s" % string_to_sign)
         # 计算签名
-        secreted_string = hmac.new(bytes(access_key_secret + '&', encoding='utf-8'),
-                                   bytes(string_to_sign, encoding='utf-8'),
-                                   hashlib.sha1).digest()
+        secreted_string = hmac.new(
+            bytes(access_key_secret + "&", encoding="utf-8"),
+            bytes(string_to_sign, encoding="utf-8"),
+            hashlib.sha1,
+        ).digest()
         signature = base64.b64encode(secreted_string)
-        # print('签名: %s' % signature)
+        print("签名: %s" % signature)
         # 进行URL编码
         signature = AccessToken._encode_text(signature)
-        # print('URL编码后的签名: %s' % signature)
+        print("URL编码后的签名: %s" % signature)
         # 调用服务
-        full_url = 'http://nls-meta.cn-shanghai.aliyuncs.com/?Signature=%s&%s' % (signature, query_string)
-        # print('url: %s' % full_url)
+        full_url = "http://nls-meta.cn-shanghai.aliyuncs.com/?Signature=%s&%s" % (
+            signature,
+            query_string,
+        )
+        print("url: %s" % full_url)
         # 提交HTTP GET请求
         response = requests.get(full_url)
         if response.ok:
             root_obj = response.json()
-            key = 'Token'
+            key = "Token"
             if key in root_obj:
-                token = root_obj[key]['Id']
-                expire_time = root_obj[key]['ExpireTime']
+                token = root_obj[key]["Id"]
+                expire_time = root_obj[key]["ExpireTime"]
                 return token, expire_time
-        # print(response.text)
+        print(response.text)
         return None, None
 
 
 class TTSProvider(TTSProviderBase):
 
-
     def __init__(self, config, delete_audio_file):
         super().__init__(config, delete_audio_file)
-        
+
         # 新增空值判断逻辑
-        self.access_key_id = config.get("access_key_id")
-        self.access_key_secret = config.get("access_key_secret")
+        access_key_id = config.get("access_key_id")
+        access_key_secret = config.get("access_key_secret")
+        if access_key_id and access_key_secret:
+            # 使用密钥对生成临时token
+            token, expire_time = AccessToken.create_token(
+                access_key_id, access_key_secret
+            )
+        else:
+            # 直接使用预生成的长期token
+            token = config.get("token")
+            expire_time = None
+
+        print("token: %s, expire time(s): %s" % (token, expire_time))
 
         self.appkey = config.get("appkey")
+        self.token = token
         self.format = config.get("format", "wav")
         self.sample_rate = config.get("sample_rate", 16000)
         self.voice = config.get("voice", "xiaoyun")
         self.volume = config.get("volume", 50)
         self.speech_rate = config.get("speech_rate", 0)
         self.pitch_rate = config.get("pitch_rate", 0)
+
         self.host = config.get("host", "nls-gateway-cn-shanghai.aliyuncs.com")
         self.api_url = f"https://{self.host}/stream/v1/tts"
-        self.header = {
-            "Content-Type": "application/json"
-        }
+        self.header = {"Content-Type": "application/json"}
 
-        if self.access_key_id and self.access_key_secret:
-            # 使用密钥对生成临时token
-            self._refresh_token()
-        else:
-            # 直接使用预生成的长期token
-            self.token = config.get("token")
-            self.expire_time = None
+    def generate_filename(self, extension=".wav"):
+        return os.path.join(
+            self.output_file,
+            f"tts-{__name__}{datetime.now().date()}@{uuid.uuid4().hex}{extension}",
+        )
 
-  
-    def _refresh_token(self):
-        """刷新Token并记录过期时间"""
-        if self.access_key_id and self.access_key_secret:
-            self.token, expire_time_str = AccessToken.create_token(
-                self.access_key_id, 
-                self.access_key_secret
-            )
-            if not expire_time_str:
-                raise ValueError("无法获取有效的Token过期时间")
-
-            try:
-                #统一转换为字符串处理
-                expire_str = str(expire_time_str).strip()
-
-                if expire_str.isdigit():
-                    expire_time = datetime.fromtimestamp(int(expire_str))
-                else:
-                    expire_time = datetime.strptime(
-                        expire_str, 
-                        "%Y-%m-%dT%H:%M:%SZ"
-                    )
-                self.expire_time = expire_time.timestamp() - 60
-            except Exception as e:
-                raise ValueError(f"无效的过期时间格式: {expire_str}") from e
-        
-        else:
-            self.expire_time = None
-            
-        if not self.token:
-            raise ValueError("无法获取有效的访问Token")
-
-    def _is_token_expired(self):
-        """检查Token是否过期"""
-        if not self.expire_time:
-            return False  # 长期Token不过期
-        # 新增调试日志
-        # current_time = time.time()
-        # remaining = self.expire_time - current_time
-        # print(f"Token过期检查: 当前时间 {datetime.fromtimestamp(current_time)} | "
-        #              f"过期时间 {datetime.fromtimestamp(self.expire_time)} | "
-        #              f"剩余 {remaining:.2f}秒")
-        return time.time() > self.expire_time
-    def generate_filename(self, extension=".wav"):
-        return os.path.join(self.output_file, f"tts-{__name__}{datetime.now().date()}@{uuid.uuid4().hex}{extension}")
-
-<<<<<<< HEAD
     async def text_to_speak(self, u_id, text, is_last_text=False, is_first_text=False):
-=======
-    async def text_to_speak(self, text, output_file):
-        if self._is_token_expired():
-            logger.warning("Token已过期，正在自动刷新...")
-            self._refresh_token()
->>>>>>> 7c389a06
         request_json = {
             "appkey": self.appkey,
             "token": self.token,
@@ -169,32 +137,34 @@
             "voice": self.voice,
             "volume": self.volume,
             "speech_rate": self.speech_rate,
-            "pitch_rate": self.pitch_rate
+            "pitch_rate": self.pitch_rate,
         }
 
-<<<<<<< HEAD
         print(self.api_url, json.dumps(request_json, ensure_ascii=False))
         tmp_file = self.generate_filename()
-=======
-        # print(self.api_url, json.dumps(request_json, ensure_ascii=False))
->>>>>>> 7c389a06
         try:
-            resp = requests.post(self.api_url, json.dumps(request_json), headers=self.header)
-            if resp.status_code == 401:  # Token过期特殊处理
-                self._refresh_token()
-                resp = requests.post(self.api_url, json.dumps(request_json), headers=self.header)
+            resp = requests.post(
+                self.api_url, json.dumps(request_json), headers=self.header
+            )
             # 检查返回请求数据的mime类型是否是audio/***，是则保存到指定路径下；返回的是binary格式的
-            if resp.headers['Content-Type'].startswith('audio/'):
-                with open(tmp_file, 'wb') as f:
+            if resp.headers["Content-Type"].startswith("audio/"):
+                with open(tmp_file, "wb") as f:
                     f.write(resp.content)
             else:
-                raise Exception(f"{__name__} status_code: {resp.status_code} response: {resp.content}")
+                raise Exception(
+                    f"{__name__} status_code: {resp.status_code} response: {resp.content}"
+                )
             # 使用 pydub 读取临时文件
             audio = AudioSegment.from_file(tmp_file, format="wav")
             audio = audio.set_channels(1).set_frame_rate(16000)
             opus_datas = self.wav_to_opus_data_audio_raw(audio.raw_data)
-            yield TTSMessageDTO(u_id=u_id, msg_type=MsgType.TTS_TEXT_RESPONSE, content=opus_datas,
-                                tts_finish_text=text, sentence_type=SentenceType.SENTENCE_START)
+            yield TTSMessageDTO(
+                u_id=u_id,
+                msg_type=MsgType.TTS_TEXT_RESPONSE,
+                content=opus_datas,
+                tts_finish_text=text,
+                sentence_type=SentenceType.SENTENCE_START,
+            )
             # 用完后删除临时文件
             try:
                 os.remove(tmp_file)

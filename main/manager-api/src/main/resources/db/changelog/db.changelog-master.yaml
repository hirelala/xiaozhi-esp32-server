# 规范约定：
# id生成根据时间时分，文件名对应id，常变数据可以根据模块命名自定义
# 每次对数据表进行改动时，只允许新建新对changeSet，不允许对上一个changeSet配置及文件进行修改
databaseChangeLog:
  - changeSet:
      id: 202503141335
      author: John
      changes:
        - sqlFile:
            encoding: utf8
            path: classpath:db/changelog/202503141335.sql
  - changeSet:
      id: 202503141346
      author: czc
      changes:
        - sqlFile:
            encoding: utf8
            path: classpath:db/changelog/202503141346.sql
  - changeSet:
      id: 202504082211
      author: John
      changes:
        - sqlFile:
            encoding: utf8
            path: classpath:db/changelog/202504082211.sql
  - changeSet:
      id: 202504092335
      author: John
      changes:
        - sqlFile:
            encoding: utf8
            path: classpath:db/changelog/202504092335.sql
  - changeSet:
      id: 202504112044
      author: John
      changes:
        - sqlFile:
            encoding: utf8
            path: classpath:db/changelog/202504112044.sql
  - changeSet:
      id: 202504112058
      author: John
      changes:
        - sqlFile:
            encoding: utf8
            path: classpath:db/changelog/202504112058.sql
  - changeSet:
      id: 202504151206
      author: John
      changes:
        - sqlFile:
            encoding: utf8
            path: classpath:db/changelog/202504151206.sql
  - changeSet:
      id: 202504181536
      author: John
      changes:
        - sqlFile:
            encoding: utf8
            path: classpath:db/changelog/202504181536.sql
  - changeSet:
      id: 202504221135
      author: John
      changes:
        - sqlFile:
            encoding: utf8
            path: classpath:db/changelog/202504221135.sql
  - changeSet:
      id: 202504221555
      author: John
      changes:
        - sqlFile:
            encoding: utf8
            path: classpath:db/changelog/202504221555.sql
  - changeSet:
      id: 202504251422
      author: jiangkunyin
      changes:
        - sqlFile:
            encoding: utf8
            path: classpath:db/changelog/202504251422.sql
  - changeSet:
      id: 202504291043
      author: jiangkunyin
      changes:
        - sqlFile:
            encoding: utf8
            path: classpath:db/changelog/202504291043.sql
  - changeSet:
      id: 202504301341
      author: Goody
      changes:
        - sqlFile:
            encoding: utf8
            path: classpath:db/changelog/202504301341.sql
  - changeSet:
      id: 202505022134
      author: Goody
      changes:
        - sqlFile:
            encoding: utf8
            path: classpath:db/changelog/202505022134.sql
  - changeSet:
      id: 202505081146
      author: hrz
      changes:
        - sqlFile:
            encoding: utf8
            path: classpath:db/changelog/202505081146.sql
  - changeSet:
      id: 202505091555
      author: whosmyqueen
      changes:
        - sqlFile:
            encoding: utf8
            path: classpath:db/changelog/202505091555.sql
  - changeSet:
      id: 202505111914
      author: hrz
      changes:
        - sqlFile:
            encoding: utf8
            path: classpath:db/changelog/202505111914.sql
  - changeSet:
      id: 202505122348
      author: ljwwd2
      changes:
        - sqlFile:
            encoding: utf8
            path: classpath:db/changelog/202505122348.sql
  - changeSet:
      id: 202505142037
      author: hrz
      changes:
        - sqlFile:
            encoding: utf8
            path: classpath:db/changelog/202505142037.sql
  - changeSet:
      id: 202505182234
      author: amen
      changes:
        - sqlFile:
            encoding: utf8
            path: classpath:db/changelog/202505182234.sql
  - changeSet:
      id: 202505201744
      author: hrz
      changes:
        - sqlFile:
            encoding: utf8
            path: classpath:db/changelog/202505201744.sql
  - changeSet:
      id: 202505151451
      author: hsoftxl
      changes:
        - sqlFile:
            encoding: utf8
            path: classpath:db/changelog/202505151451.sql
  - changeSet:
      id: 202505271414
      author: hrz
      changes:
        - sqlFile:
            encoding: utf8
            path: classpath:db/changelog/202505271414.sql
  - changeSet:
      id: 202505292203
      author: CAIXYPROMISE
      changes:
        - sqlFile:
            encoding: utf8
            path: classpath:db/changelog/202505292203.sql
  - changeSet:
      id: 202506010920
      author: hrz
      changes:
        - sqlFile:
            encoding: utf8
            path: classpath:db/changelog/202506010920.sql
  - changeSet:
      id: 202506031639
      author: hrz
      changes:
        - sqlFile:
            encoding: utf8
            path: classpath:db/changelog/202506031639.sql
  - changeSet:
      id: 202506032232
      author: hrz
      changes:
        - sqlFile:
            encoding: utf8
            path: classpath:db/changelog/202506032232.sql
  - changeSet:
      id: 202506051538
      author: hrz
      changes:
        - sqlFile:
            encoding: utf8
            path: classpath:db/changelog/202506051538.sql
  - changeSet:
      id: 202506080955
      author: hrz
      changes:
        - sqlFile:
            encoding: utf8
            path: classpath:db/changelog/202506080955.sql
  - changeSet:
      id: 202506091720
      author: shane0411
      changes:
        - sqlFile:
            encoding: utf8
            path: classpath:db/changelog/202506091720.sql
  - changeSet:
      id: 202506161101
      author: hrz
      changes:
        - sqlFile:
            encoding: utf8
            path: classpath:db/changelog/202506161101.sql
  - changeSet:
      id: 202506191643
      author: hrz
      changes:
        - sqlFile:
            encoding: utf8
            path: classpath:db/changelog/202506191643.sql
  - changeSet:
      id: 202506251620
      author: Tink
      changes:
        - sqlFile:
            encoding: utf8
            path: classpath:db/changelog/202506251620.sql
  - changeSet:
      id: 202506261637
      author: hrz
      changes:
        - sqlFile:
            encoding: utf8
            path: classpath:db/changelog/202506261637.sql
  - changeSet:
      id: 202507101203
      author: luruxian
      changes:
        - sqlFile:
            encoding: utf8
            path: classpath:db/changelog/202507101203.sql            
  - changeSet:
      id: 202507071130
      author: cgd
      changes:
          - sqlFile:
              encoding: utf8
              path: classpath:db/changelog/202507071130.sql
  - changeSet:
      id: 202507071530
      author: cgd
      changes:
          - sqlFile:
              encoding: utf8
              path: classpath:db/changelog/202507071530.sql
  - changeSet:
      id: 202507031602
      author: zjy
      changes:
        - sqlFile:
            encoding: utf8
            path: classpath:db/changelog/202507031602.sql
  - changeSet:
      id: 202507041018
      author: zjy
      changes:
        - sqlFile:
            encoding: utf8
            path: classpath:db/changelog/202507041018.sql
  - changeSet:
      id: 202507081646
      author: zjy
      changes:
        - sqlFile:
            encoding: utf8
            path: classpath:db/changelog/202507081646.sql
  - changeSet:
      id: 202508081701
      author: hrz
      changes:
        - sqlFile:
            encoding: utf8
            path: classpath:db/changelog/202508081701.sql
  - changeSet:
      id: 202508111734
      author: RanChen
      changes:
        - sqlFile:
            encoding: utf8
            path: classpath:db/changelog/202508111734.sql
  - changeSet:
      id: 202508131557
      author: RanChen
      changes:
        - sqlFile:
            encoding: utf8
            path: classpath:db/changelog/202508131557.sql
  - changeSet:
<<<<<<< HEAD
      id: 202509081140
=======
      id: 202508271113
>>>>>>> 01838f59
      author: cgd
      changes:
        - sqlFile:
            encoding: utf8
<<<<<<< HEAD
            path: classpath:db/changelog/202509081140.sql
=======
            path: classpath:db/changelog/202508271113.sql
>>>>>>> 01838f59
<|MERGE_RESOLUTION|>--- conflicted
+++ resolved
@@ -304,17 +304,16 @@
             encoding: utf8
             path: classpath:db/changelog/202508131557.sql
   - changeSet:
-<<<<<<< HEAD
       id: 202509081140
-=======
+      author: cgd
+      changes:
+        - sqlFile:
+            encoding: utf8
+            path: classpath:db/changelog/202509081140.sql
+  - changeSet:
       id: 202508271113
->>>>>>> 01838f59
       author: cgd
       changes:
         - sqlFile:
             encoding: utf8
-<<<<<<< HEAD
-            path: classpath:db/changelog/202509081140.sql
-=======
-            path: classpath:db/changelog/202508271113.sql
->>>>>>> 01838f59
+            path: classpath:db/changelog/202508271113.sql